#include "host/kernels/gemmexp.hpp"

#include <cmath>
#include <complex>
<<<<<<< HEAD
=======
#include <iostream>
#include <vector>
>>>>>>> 6e91ec10

#include "host/omp_definitions.hpp"

#ifdef BIPP_VC
#include <Vc/Vc>
#endif

namespace bipp {
namespace host {

template <typename T>
auto gemmexp(std::size_t nEig, std::size_t nPixel, std::size_t nAntenna, T alpha,
             const std::complex<T>* __restrict__ vUnbeam, std::size_t ldv,
             const T* __restrict__ xyz, std::size_t ldxyz, const T* __restrict__ pixelX,
             const T* __restrict__ pixelY, const T* __restrict__ pixelZ, T* __restrict__ out,
             std::size_t ldout) -> void {
#ifdef BIPP_VC

  using simdType = Vc::Vector<T>;
  constexpr std::size_t simdSize = simdType::size();

  const simdType alphaVec = alpha;
  const typename simdType::IndexType indexComplex([](auto&& n) { return 2 * n; });

  BIPP_OMP_PRAGMA("omp parallel for schedule(static)")
  for (std::size_t idxPix = 0; idxPix < nPixel; ++idxPix) {
    const simdType pX = pixelX[idxPix];
    const simdType pY = pixelY[idxPix];
    const simdType pZ = pixelZ[idxPix];

    for (std::size_t idxEig = 0; idxEig < nEig; ++idxEig) {
      simdType sumReal = 0;
      simdType sumImag = 0;

      std::size_t idxAnt = 0;
      for (; idxAnt + simdSize <= nAntenna; idxAnt += simdSize) {
        simdType x(xyz + idxAnt, Vc::Unaligned);
        simdType y(xyz + ldxyz + idxAnt, Vc::Unaligned);
        simdType z(xyz + 2 * ldxyz + idxAnt, Vc::Unaligned);

        const auto imag = alphaVec * Vc::fma(pX, x, Vc::fma(pY, y, pZ * z));

        simdType cosValue, sinValue;
        Vc::sincos(imag, &sinValue, &cosValue);

        const T* vUnbeamScalarPtr = reinterpret_cast<const T*>(vUnbeam + idxEig * ldv + idxAnt);
        simdType vValueReal(vUnbeamScalarPtr, indexComplex);
        simdType vValueImag(vUnbeamScalarPtr + 1, indexComplex);

        sumReal += vValueReal * cosValue - vValueImag * sinValue;
        sumImag += Vc::fma(vValueReal, sinValue, vValueImag * cosValue);
      }

      const auto tail = nAntenna - idxAnt;
      if (tail) {
        simdType x, y, z;
        x.setZero();
        y.setZero();
        z.setZero();
        for (std::size_t i = 0; i < tail; ++i) {
          x[i] = xyz[idxAnt + i];
          y[i] = xyz[idxAnt + ldxyz + i];
          z[i] = xyz[idxAnt + 2 * ldxyz + i];
        }
        const auto imag = alphaVec * Vc::fma(pX, x, Vc::fma(pY, y, pZ * z));

        simdType cosValue, sinValue;
        Vc::sincos(imag, &sinValue, &cosValue);

        simdType vValueReal;
        simdType vValueImag;
        for (std::size_t i = 0; i < tail; ++i) {
          const auto vValue = vUnbeam[idxEig * ldv + idxAnt + i];
          vValueReal[i] = vValue.real();
          vValueImag[i] = vValue.imag();
        }
        auto tailSumReal = vValueReal * cosValue - vValueImag * sinValue;
        auto tailSumImag = Vc::fma(vValueReal, sinValue, vValueImag * cosValue);

        for (std::size_t i = 0; i < tail; ++i) {
          sumReal[i] += tailSumReal[i];
          sumImag[i] += tailSumImag[i];
        }
      }

      const T sumRealScalar = sumReal.sum();
      const T sumImagScalar = sumImag.sum();
      out[idxEig * ldout + idxPix] = sumRealScalar * sumRealScalar + sumImagScalar * sumImagScalar;
    }
  }

#else

  BIPP_OMP_PRAGMA("omp parallel") {
    std::vector<std::complex<T> > pixSumVec(nEig);

    BIPP_OMP_PRAGMA("omp for schedule(static)")
    for (std::size_t idxPix = 0; idxPix < nPixel; ++idxPix) {
      const auto pX = pixelX[idxPix];
      const auto pY = pixelY[idxPix];
      const auto pZ = pixelZ[idxPix];
      for (std::size_t idxAnt = 0; idxAnt < nAntenna; ++idxAnt) {
        const auto imag =
            alpha * (pX * xyz[idxAnt] + pY * xyz[idxAnt + ldxyz] + pZ * xyz[idxAnt + 2 * ldxyz]);
        const std::complex<T> ie{std::cos(imag), std::sin(imag)};
        for (std::size_t idxEig = 0; idxEig < nEig; ++idxEig) {
          pixSumVec[idxEig] += vUnbeam[idxEig * ldv + idxAnt] * ie;
        }
      }

      for (std::size_t idxEig = 0; idxEig < nEig; ++idxEig) {
        const auto pv = pixSumVec[idxEig];
        pixSumVec[idxEig] = 0;
        out[idxEig * ldout + idxPix] = pv.real() * pv.real() + pv.imag() * pv.imag();
      }
    }
  }

#endif
}

template auto gemmexp<float>(std::size_t nEig, std::size_t nPixel, std::size_t nAntenna,
                             float alpha, const std::complex<float>* __restrict__ vUnbeam,
                             std::size_t ldv, const float* __restrict__ xyz, std::size_t ldxyz,
                             const float* __restrict__ pixelX, const float* __restrict__ pixelY,
                             const float* __restrict__ pixelZ, float* __restrict__ out,
                             std::size_t ldout) -> void;

template auto gemmexp<double>(std::size_t nEig, std::size_t nPixel, std::size_t nAntenna,
                              double alpha, const std::complex<double>* __restrict__ vUnbeam,
                              std::size_t ldv, const double* __restrict__ xyz, std::size_t ldxyz,
                              const double* __restrict__ pixelX, const double* __restrict__ pixelY,
                              const double* __restrict__ pixelZ, double* __restrict__ out,
                              std::size_t ldout) -> void;
}  // namespace host
}  // namespace bipp<|MERGE_RESOLUTION|>--- conflicted
+++ resolved
@@ -2,11 +2,7 @@
 
 #include <cmath>
 #include <complex>
-<<<<<<< HEAD
-=======
-#include <iostream>
 #include <vector>
->>>>>>> 6e91ec10
 
 #include "host/omp_definitions.hpp"
 
